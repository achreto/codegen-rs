use std::fmt::{self, Write};

<<<<<<< HEAD
use crate::fields::Fields;
use crate::formatter::Formatter;
=======
use fields::Fields;
use formatter::Formatter;

use r#type::Type;
use docs::Docs;
>>>>>>> 978dc59d

use crate::r#type::Type;

/// Defines an enum variant.
#[derive(Debug, Clone)]
pub struct Variant {
    name: String,
    fields: Fields,

    /// Variant documentation
    docs: Option<Docs>,
}

impl Variant {
    /// Return a new enum variant with the given name.
    pub fn new(name: &str) -> Self {
        Self {
            name: name.to_string(),
            fields: Fields::Empty,
            docs: None,
        }
    }

    /// Add a named field to the variant.
    pub fn named<T>(&mut self, name: &str, ty: T) -> &mut Self
    where
        T: Into<Type>,
    {
        self.fields.named(name, ty);
        self
    }

    /// Add a tuple field to the variant.
    pub fn tuple(&mut self, ty: &str) -> &mut Self {
        self.fields.tuple(ty);
        self
    }

    /// Set the variant documentation.
    pub fn doc(&mut self, docs: &str) -> &mut Self {
        self.docs = Some(Docs::new(docs));
        self
    }

    /// Formats the variant using the given formatter.
<<<<<<< HEAD
    pub fn fmt(&self, fmt: &mut Formatter<'_>) -> fmt::Result {
=======
    pub fn fmt(&self, fmt: &mut Formatter) -> fmt::Result {
        if let Some(ref docs) = self.docs {
            docs.fmt(fmt)?;
        }
>>>>>>> 978dc59d
        write!(fmt, "{}", self.name)?;
        self.fields.fmt(fmt)?;
        writeln!(fmt, ",")?;

        Ok(())
    }
}<|MERGE_RESOLUTION|>--- conflicted
+++ resolved
@@ -1,16 +1,8 @@
 use std::fmt::{self, Write};
 
-<<<<<<< HEAD
 use crate::fields::Fields;
 use crate::formatter::Formatter;
-=======
-use fields::Fields;
-use formatter::Formatter;
-
-use r#type::Type;
-use docs::Docs;
->>>>>>> 978dc59d
-
+use crate::docs::Docs;
 use crate::r#type::Type;
 
 /// Defines an enum variant.
@@ -55,14 +47,10 @@
     }
 
     /// Formats the variant using the given formatter.
-<<<<<<< HEAD
     pub fn fmt(&self, fmt: &mut Formatter<'_>) -> fmt::Result {
-=======
-    pub fn fmt(&self, fmt: &mut Formatter) -> fmt::Result {
         if let Some(ref docs) = self.docs {
             docs.fmt(fmt)?;
         }
->>>>>>> 978dc59d
         write!(fmt, "{}", self.name)?;
         self.fields.fmt(fmt)?;
         writeln!(fmt, ",")?;
