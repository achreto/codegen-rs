--- conflicted
+++ resolved
@@ -12,13 +12,8 @@
 impl Body {
     pub fn fmt(&self, fmt: &mut Formatter<'_>) -> fmt::Result {
         match &self {
-<<<<<<< HEAD
-            Body::String(s) => write!(fmt, "{}\n", s),
-            Body::Block(b) => b.fmt(fmt),
-=======
             Self::String(s) => writeln!(fmt, "{}", s),
             Self::Block(b) => b.fmt(fmt),
->>>>>>> 6a743c6e
         }
     }
 }