use std::fmt::{self, Write};

use crate::bound::Bound;
use crate::docs::Docs;
use crate::formatter::{fmt_bounds, Formatter};

use crate::r#type::Type;

/// Defines a type definition.
#[derive(Debug, Clone)]
pub struct TypeDef {
    pub ty: Type,
    vis: Option<String>,
    docs: Option<Docs>,
    derive: Vec<String>,
    allow: Vec<String>,
    repr: Option<String>,
    bounds: Vec<Bound>,
    macros: Vec<String>,
}

impl TypeDef {
    /// Return a structure definition with the provided name
    pub fn new(name: &str) -> Self {
        Self {
            ty: Type::new(name),
            vis: None,
            docs: None,
            derive: vec![],
            allow: vec![],
            repr: None,
            bounds: vec![],
            macros: vec![],
        }
    }

    pub fn vis(&mut self, vis: &str) {
        self.vis = Some(vis.to_string());
    }

    pub fn bound<T>(&mut self, name: &str, ty: T)
    where
        T: Into<Type>,
    {
        self.bounds.push(Bound {
            name: name.to_string(),
            bound: vec![ty.into()],
        });
    }

    pub fn r#macro(&mut self, r#macro: &str) {
        self.macros.push(r#macro.to_string());
    }

    pub fn doc(&mut self, docs: &str) {
        self.docs = Some(Docs::new(docs));
    }

    pub fn derive(&mut self, name: &str) {
        self.derive.push(name.to_string());
    }

    pub fn allow(&mut self, allow: &str) {
        self.allow.push(allow.to_string());
    }

    pub fn repr(&mut self, repr: &str) {
        self.repr = Some(repr.to_string());
    }

    pub fn fmt_head(
        &self,
        keyword: &str,
        parents: &[Type],
        fmt: &mut Formatter<'_>,
    ) -> fmt::Result {
        if let Some(ref docs) = self.docs {
            docs.fmt(fmt)?;
        }

        self.fmt_allow(fmt)?;
        self.fmt_derive(fmt)?;
        self.fmt_repr(fmt)?;
        self.fmt_macros(fmt)?;

        if let Some(ref vis) = self.vis {
            write!(fmt, "{} ", vis)?;
        }

        write!(fmt, "{} ", keyword)?;
        self.ty.fmt(fmt)?;

        if !parents.is_empty() {
            for (i, ty) in parents.iter().enumerate() {
                if i == 0 {
                    write!(fmt, ": ")?;
                } else {
                    write!(fmt, " + ")?;
                }

                ty.fmt(fmt)?;
            }
        }

        fmt_bounds(&self.bounds, fmt)?;

        Ok(())
    }

<<<<<<< HEAD
    fn fmt_allow(&self, fmt: &mut Formatter) -> fmt::Result {
        for allow in &self.allow {
            write!(fmt, "#[allow({})]\n", allow)?;
=======
    fn fmt_allow(&self, fmt: &mut Formatter<'_>) -> fmt::Result {
        if let Some(ref allow) = self.allow {
            writeln!(fmt, "#[allow({})]", allow)?;
>>>>>>> 6a743c6e
        }

        Ok(())
    }

    fn fmt_repr(&self, fmt: &mut Formatter<'_>) -> fmt::Result {
        if let Some(ref repr) = self.repr {
            writeln!(fmt, "#[repr({})]", repr)?;
        }

        Ok(())
    }

    fn fmt_derive(&self, fmt: &mut Formatter<'_>) -> fmt::Result {
        if !self.derive.is_empty() {
            write!(fmt, "#[derive(")?;

            for (i, name) in self.derive.iter().enumerate() {
                if i != 0 {
                    write!(fmt, ", ")?
                }
                write!(fmt, "{}", name)?;
            }

            writeln!(fmt, ")]")?;
        }

        Ok(())
    }

    fn fmt_macros(&self, fmt: &mut Formatter<'_>) -> fmt::Result {
        for m in self.macros.iter() {
            writeln!(fmt, "{}", m)?;
        }
        Ok(())
    }
}<|MERGE_RESOLUTION|>--- conflicted
+++ resolved
@@ -107,15 +107,9 @@
         Ok(())
     }
 
-<<<<<<< HEAD
-    fn fmt_allow(&self, fmt: &mut Formatter) -> fmt::Result {
+    fn fmt_allow(&self, fmt: &mut Formatter<'_>) -> fmt::Result {
         for allow in &self.allow {
             write!(fmt, "#[allow({})]\n", allow)?;
-=======
-    fn fmt_allow(&self, fmt: &mut Formatter<'_>) -> fmt::Result {
-        if let Some(ref allow) = self.allow {
-            writeln!(fmt, "#[allow({})]", allow)?;
->>>>>>> 6a743c6e
         }
 
         Ok(())
